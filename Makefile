--- conflicted
+++ resolved
@@ -76,20 +76,11 @@
 # ----
 
 PHONY += docs
-<<<<<<< HEAD
-
-docs:  pyenvinstall sphinx-doc prebuild-includes
+docs:  buildenv pyenvinstall sphinx-doc prebuild-includes
 	$(call cmd,sphinx,html,docs,docs)
 
 PHONY += docs-live prebuild-includes
-docs-live:  pyenvinstall sphinx-live prebuild-includes
-=======
-docs:  buildenv pyenvinstall sphinx-doc
-	$(call cmd,sphinx,html,docs,docs)
-
-PHONY += docs-live
-docs-live:  buildenv pyenvinstall sphinx-live
->>>>>>> 1ae39787
+docs-live:  buildenv pyenvinstall sphinx-live prebuild-includes
 	$(call cmd,sphinx_autobuild,html,docs,docs)
 
 prebuild-includes:
@@ -211,14 +202,8 @@
 # test
 # ----
 
-<<<<<<< HEAD
 PHONY += test test.sh test.pylint test.pep8 test.unit test.coverage test.robot
-test: test.pylint test.pep8 test.unit gecko.driver test.robot
-=======
-PHONY += test test.pylint test.pep8 test.unit test.coverage test.robot
-
 test: buildenv test.pylint test.pep8 test.unit gecko.driver test.robot
->>>>>>> 1ae39787
 
 # TODO: balance linting with pylint
 
